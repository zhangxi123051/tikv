// Copyright 2016 PingCAP, Inc.
//
// Licensed under the Apache License, Version 2.0 (the "License");
// you may not use this file except in compliance with the License.
// You may obtain a copy of the License at
//
//     http://www.apache.org/licenses/LICENSE-2.0
//
// Unless required by applicable law or agreed to in writing, software
// distributed under the License is distributed on an "AS IS" BASIS,
// See the License for the specific language governing permissions and
// limitations under the License.

// Copyright 2015 The etcd Authors
//
// Licensed under the Apache License, Version 2.0 (the "License");
// you may not use this file except in compliance with the License.
// You may obtain a copy of the License at
//
//     http://www.apache.org/licenses/LICENSE-2.0
//
// Unless required by applicable law or agreed to in writing, software
// distributed under the License is distributed on an "AS IS" BASIS,
// WITHOUT WARRANTIES OR CONDITIONS OF ANY KIND, either express or implied.
// See the License for the specific language governing permissions and
// limitations under the License.


use std::cmp;

use rand::{self, Rng};
use kvproto::eraftpb::{Entry, EntryType, HardState, Message, MessageType, Snapshot};
use protobuf::repeated::RepeatedField;

use raft::storage::Storage;
use raft::progress::{Inflights, Progress, ProgressState};
use raft::errors::{Error, Result, StorageError};
use raft::raft_log::{self, RaftLog};
use raft::read_only::{ReadOnly, ReadOnlyOption, ReadState};

use super::FlatMap;

// CAMPAIGN_PRE_ELECTION represents the first phase of a normal election when
// Config.pre_vote is true.
const CAMPAIGN_PRE_ELECTION: &'static [u8] = b"CampaignPreElection";
// CAMPAIGN_ELECTION represents a normal (time-based) election (the second phase
// of the election when Config.pre_vote is true).
const CAMPAIGN_ELECTION: &'static [u8] = b"CampaignElection";
// CAMPAIGN_TRANSFER represents the type of leader transfer.
const CAMPAIGN_TRANSFER: &'static [u8] = b"CampaignTransfer";

#[derive(Debug, PartialEq, Clone, Copy)]
pub enum StateRole {
    Follower,
    Candidate,
    Leader,
    PreCandidate,
}

impl Default for StateRole {
    fn default() -> StateRole {
        StateRole::Follower
    }
}

// A constant represents invalid id of raft.
pub const INVALID_ID: u64 = 0;
// A constant represents invalid index of raft log.
pub const INVALID_INDEX: u64 = 0;

/// Config contains the parameters to start a raft.
#[derive(Default)]
pub struct Config {
    /// id is the identity of the local raft. ID cannot be 0.
    pub id: u64,

    /// peers contains the IDs of all nodes (including self) in
    /// the raft cluster. It should only be set when starting a new
    /// raft cluster.
    /// Restarting raft from previous configuration will panic if
    /// peers is set.
    /// peer is private and only used for testing right now.
    pub peers: Vec<u64>,

    /// ElectionTick is the number of node.tick invocations that must pass between
    /// elections. That is, if a follower does not receive any message from the
    /// leader of current term before ElectionTick has elapsed, it will become
    /// candidate and start an election. election_tick must be greater than
    /// HeartbeatTick. We suggest election_tick = 10 * HeartbeatTick to avoid
    /// unnecessary leader switching
    pub election_tick: usize,
    /// HeartbeatTick is the number of node.tick invocations that must pass between
    /// heartbeats. That is, a leader sends heartbeat messages to maintain its
    /// leadership every heartbeat ticks.
    pub heartbeat_tick: usize,

    /// Applied is the last applied index. It should only be set when restarting
    /// raft. raft will not return entries to the application smaller or equal to Applied.
    /// If Applied is unset when restarting, raft might return previous applied entries.
    /// This is a very application dependent configuration.
    pub applied: u64,

    /// MaxSizePerMsg limits the max size of each append message. Smaller value lowers
    /// the raft recovery cost(initial probing and message lost during normal operation).
    /// On the other side, it might affect the throughput during normal replication.
    /// Note: math.MaxUusize64 for unlimited, 0 for at most one entry per message.
    pub max_size_per_msg: u64,
    /// max_inflight_msgs limits the max number of in-flight append messages during optimistic
    /// replication phase. The application transportation layer usually has its own sending
    /// buffer over TCP/UDP. Setting MaxInflightMsgs to avoid overflowing that sending buffer.
    /// TODO: feedback to application to limit the proposal rate?
    pub max_inflight_msgs: usize,

    /// check_quorum specifies if the leader should check quorum activity. Leader steps down when
    /// quorum is not active for an electionTimeout.
    pub check_quorum: bool,

    /// pre_vote enables the Pre-Vote algorithm described in raft thesis section
    /// 9.6. This prevents disruption when a node that has been partitioned away
    /// rejoins the cluster.
    pub pre_vote: bool,

    /// read_only_option specifies how the read only request is processed.
    pub read_only_option: ReadOnlyOption,

    // Don't broadcast an empty raft entry to notify follower to commit an entry.
    // This may make follower wait a longer time to apply an entry. This configuration
    // May affect proposal forwarding and follower read.
    pub skip_bcast_commit: bool,

    /// tag is only used for logging
    pub tag: String,
}

impl Config {
    pub fn validate(&self) -> Result<()> {
        if self.id == INVALID_ID {
            return Err(Error::ConfigInvalid("invalid node id".to_owned()));
        }

        if self.heartbeat_tick == 0 {
            return Err(Error::ConfigInvalid(
                "heartbeat tick must greater than 0".to_owned(),
            ));
        }

        if self.election_tick <= self.heartbeat_tick {
            return Err(Error::ConfigInvalid(
                "election tick must be greater than heartbeat tick".to_owned(),
            ));
        }

        if self.max_inflight_msgs == 0 {
            return Err(Error::ConfigInvalid(
                "max inflight messages must be greater than 0".to_owned(),
            ));
        }

        Ok(())
    }
}

// SoftState provides state that is useful for logging and debugging.
// The state is volatile and does not need to be persisted to the WAL.
#[derive(Default, PartialEq, Debug)]
pub struct SoftState {
    pub leader_id: u64,
    pub raft_state: StateRole,
}

#[derive(Default)]
pub struct Raft<T: Storage> {
    pub term: u64,
    pub vote: u64,

    pub id: u64,

    pub read_states: Vec<ReadState>,

    /// the log
    pub raft_log: RaftLog<T>,

    pub max_inflight: usize,
    pub max_msg_size: u64,
    pub prs: FlatMap<u64, Progress>,

    pub state: StateRole,

    pub votes: FlatMap<u64, bool>,

    pub msgs: Vec<Message>,

    /// the leader id
    pub leader_id: u64,

    /// lead_transferee is id of the leader transfer target when its value is not None.
    /// Follow the procedure defined in raft thesis 3.10.
    pub lead_transferee: Option<u64>,

    /// New configuration is ignored if there exists unapplied configuration.
    pub pending_conf: bool,

    pub read_only: ReadOnly,

    /// number of ticks since it reached last electionTimeout when it is leader
    /// or candidate.
    /// number of ticks since it reached last electionTimeout or received a
    /// valid message from current leader when it is a follower.
    pub election_elapsed: usize,

    /// number of ticks since it reached last heartbeatTimeout.
    /// only leader keeps heartbeatElapsed.
    heartbeat_elapsed: usize,

    pub check_quorum: bool,
    pub pre_vote: bool,
    skip_bcast_commit: bool,

    heartbeat_timeout: usize,
    election_timeout: usize,

    // randomized_election_timeout is a random number between
    // [election_timeout, 2 * election_timeout - 1]. It gets reset
    // when raft changes its state to follower or candidate.
    randomized_election_timeout: usize,

    /// Will be called when step** is about to be called.
    /// return false will skip step**.
    pub before_step_state: Option<Box<FnMut(&Message) -> bool>>,

    /// tag is only used for logging
    tag: String,
}

fn new_progress(next_idx: u64, ins_size: usize) -> Progress {
    Progress {
        next_idx: next_idx,
        ins: Inflights::new(ins_size),
        ..Default::default()
    }
}

fn new_message(to: u64, field_type: MessageType, from: Option<u64>) -> Message {
    let mut m = Message::new();
    m.set_to(to);
    if let Some(id) = from {
        m.set_from(id);
    }
    m.set_msg_type(field_type);
    m
}

// vote_resp_msg_type maps vote and pre_vote message types to their correspond responses.
pub fn vote_resp_msg_type(t: MessageType) -> MessageType {
    match t {
        MessageType::MsgRequestVote => MessageType::MsgRequestVoteResponse,
        MessageType::MsgRequestPreVote => MessageType::MsgRequestPreVoteResponse,
        _ => panic!("Not a vote message: {:?}", t),
    }
}

// Calculate the quorum of a Raft cluster with the specified total nodes.
pub fn quorum(total: usize) -> usize {
    total / 2 + 1
}

impl<T: Storage> Raft<T> {
    pub fn new(c: &Config, store: T) -> Raft<T> {
        c.validate().expect("configuration is invalid");
        let rs = store.initial_state().expect("");
        let raft_log = RaftLog::new(store, c.tag.clone());
        let mut peers: &[u64] = &c.peers;
        if !rs.conf_state.get_nodes().is_empty() {
            if !peers.is_empty() {
                // TODO: the peers argument is always nil except in
                // tests; the argument should be removed and these tests should be
                // updated to specify their nodes through a snap
                panic!(
                    "{} cannot specify both new(peers) and ConfState.Nodes",
                    c.tag
                )
            }
            peers = rs.conf_state.get_nodes();
        }
        let mut r = Raft {
            id: c.id,
            read_states: Default::default(),
            raft_log: raft_log,
            max_inflight: c.max_inflight_msgs,
            max_msg_size: c.max_size_per_msg,
            prs: FlatMap::with_capacity(peers.len()),
            state: StateRole::Follower,
            check_quorum: c.check_quorum,
            pre_vote: c.pre_vote,
            read_only: ReadOnly::new(c.read_only_option),
            heartbeat_timeout: c.heartbeat_tick,
            election_timeout: c.election_tick,
            votes: Default::default(),
            msgs: Default::default(),
            leader_id: Default::default(),
            lead_transferee: None,
            term: Default::default(),
            election_elapsed: Default::default(),
            pending_conf: Default::default(),
            before_step_state: None,
            vote: Default::default(),
            heartbeat_elapsed: Default::default(),
            randomized_election_timeout: 0,
            skip_bcast_commit: c.skip_bcast_commit,
            tag: c.tag.to_owned(),
        };
        for p in peers {
            r.prs.insert(*p, new_progress(1, r.max_inflight));
        }
        if rs.hard_state != HardState::new() {
            r.load_state(rs.hard_state);
        }
        if c.applied > 0 {
            r.raft_log.applied_to(c.applied);
        }
        let term = r.term;
        r.become_follower(term, INVALID_ID);
        info!(
            "{} newRaft [peers: {:?}, term: {:?}, commit: {}, applied: {}, last_index: {}, \
             last_term: {}]",
            r.tag,
            r.nodes(),
            r.term,
            r.raft_log.committed,
            r.raft_log.get_applied(),
            r.raft_log.last_index(),
            r.raft_log.last_term()
        );
        r
    }

    #[inline]
    pub fn get_store(&self) -> &T {
        self.raft_log.get_store()
    }

    #[inline]
    pub fn mut_store(&mut self) -> &mut T {
        self.raft_log.mut_store()
    }

    #[inline]
    pub fn get_snap(&self) -> Option<&Snapshot> {
        self.raft_log.get_unstable().snapshot.as_ref()
    }

    #[inline]
    pub fn pending_read_count(&self) -> usize {
        self.read_only.pending_read_count()
    }

    #[inline]
    pub fn ready_read_count(&self) -> usize {
        self.read_states.len()
    }

    pub fn soft_state(&self) -> SoftState {
        SoftState {
            leader_id: self.leader_id,
            raft_state: self.state,
        }
    }

    pub fn hard_state(&self) -> HardState {
        let mut hs = HardState::new();
        hs.set_term(self.term);
        hs.set_vote(self.vote);
        hs.set_commit(self.raft_log.committed);
        hs
    }

    pub fn in_lease(&self) -> bool {
        self.state == StateRole::Leader && self.check_quorum
    }

    fn quorum(&self) -> usize {
        quorum(self.prs.len())
    }

    // for testing leader lease
    pub fn set_randomized_election_timeout(&mut self, t: usize) {
        self.randomized_election_timeout = t;
    }

    pub fn get_election_timeout(&self) -> usize {
        self.election_timeout
    }

    pub fn get_heartbeat_timeout(&self) -> usize {
        self.heartbeat_timeout
    }

    pub fn get_randomized_election_timeout(&self) -> usize {
        self.randomized_election_timeout
    }

    pub fn nodes(&self) -> Vec<u64> {
        let mut nodes = Vec::with_capacity(self.prs.len());
        nodes.extend(self.prs.keys());
        nodes.sort();
        nodes
    }

    // send persists state to stable storage and then sends to its mailbox.
    fn send(&mut self, mut m: Message) {
        m.set_from(self.id);
        if m.get_msg_type() == MessageType::MsgRequestVote ||
            m.get_msg_type() == MessageType::MsgRequestVoteResponse ||
            m.get_msg_type() == MessageType::MsgRequestPreVote ||
            m.get_msg_type() == MessageType::MsgRequestPreVoteResponse
        {
            if m.get_term() == 0 {
                // All {pre-,}campaign messages need to have the term set when sending.
                // - MsgVote: m.Term is the term the node is campaigning for,
                //   non-zero as we increment the term when campaigning.
                // - MsgVoteResp: m.Term is the new r.Term if the MsgVote was
                //   granted, non-zero for the same reason MsgVote is
                // - MsgPreVote: m.Term is the term the node will campaign,
                //   non-zero as we use m.Term to indicate the next term we'll be
                //   campaigning for
                // - MsgPreVoteResp: m.Term is the term received in the original
                //   MsgPreVote if the pre-vote was granted, non-zero for the
                //   same reasons MsgPreVote is
                panic!(
                    "{} term should be set when sending {:?}",
                    self.tag,
                    m.get_msg_type()
                );
            }
        } else {
            if m.get_term() != 0 {
                panic!(
                    "{} term should not be set when sending {:?} (was {})",
                    self.tag,
                    m.get_msg_type(),
                    m.get_term()
                );
            }
            // do not attach term to MsgPropose, MsgReadIndex
            // proposals are a way to forward to the leader and
            // should be treated as local message.
            // MsgReadIndex is also forwarded to leader.
            if m.get_msg_type() != MessageType::MsgPropose &&
                m.get_msg_type() != MessageType::MsgReadIndex
            {
                m.set_term(self.term);
            }
        }
        self.msgs.push(m);
    }

    fn prepare_send_snapshot(&mut self, m: &mut Message, to: u64) -> bool {
        let pr = self.prs.get_mut(&to).unwrap();
        if !pr.recent_active {
            debug!(
                "{} ignore sending snapshot to {} since it is not recently active",
                self.tag,
                to
            );
            return false;
        }

        m.set_msg_type(MessageType::MsgSnapshot);
        let snapshot_r = self.raft_log.snapshot();
        if let Err(e) = snapshot_r {
            if e == Error::Store(StorageError::SnapshotTemporarilyUnavailable) {
                debug!(
                    "{} failed to send snapshot to {} because snapshot is termporarily \
                     unavailable",
                    self.tag,
                    to
                );
                return false;
            }
            panic!("{} unexpected error: {:?}", self.tag, e);
        }
        let snapshot = snapshot_r.unwrap();
        if snapshot.get_metadata().get_index() == 0 {
            panic!("{} need non-empty snapshot", self.tag);
        }
        let (sindex, sterm) = (
            snapshot.get_metadata().get_index(),
            snapshot.get_metadata().get_term(),
        );
        m.set_snapshot(snapshot);
        debug!(
            "{} [firstindex: {}, commit: {}] sent snapshot[index: {}, term: {}] to {} \
             [{:?}]",
            self.tag,
            self.raft_log.first_index(),
            self.raft_log.committed,
            sindex,
            sterm,
            to,
            pr
        );
        pr.become_snapshot(sindex);
        debug!(
            "{} paused sending replication messages to {} [{:?}]",
            self.tag,
            to,
            pr
        );
        true
    }

    fn prepare_send_entries(&mut self, m: &mut Message, to: u64, term: u64, ents: Vec<Entry>) {
        let pr = self.prs.get_mut(&to).unwrap();
        m.set_msg_type(MessageType::MsgAppend);
        m.set_index(pr.next_idx - 1);
        m.set_log_term(term);
        m.set_entries(RepeatedField::from_vec(ents));
        m.set_commit(self.raft_log.committed);
        if !m.get_entries().is_empty() {
            match pr.state {
                ProgressState::Replicate => {
                    let last = m.get_entries().last().unwrap().get_index();
                    pr.optimistic_update(last);
                    pr.ins.add(last);
                }
                ProgressState::Probe => pr.pause(),
                _ => panic!(
                    "{} is sending append in unhandled state {:?}",
                    self.tag,
                    pr.state
                ),
            }
        }
    }

    // send_append sends RPC, with entries to the given peer.
    pub fn send_append(&mut self, to: u64) {
        let (term, ents) = {
            let pr = &self.prs[&to];
            if pr.is_paused() {
                return;
            }
            (
                self.raft_log.term(pr.next_idx - 1),
                self.raft_log.entries(pr.next_idx, self.max_msg_size),
            )
        };
        let mut m = Message::new();
        m.set_to(to);
        if term.is_err() || ents.is_err() {
            // send snapshot if we failed to get term or entries
            if !self.prepare_send_snapshot(&mut m, to) {
                return;
            }
        } else {
            self.prepare_send_entries(&mut m, to, term.unwrap(), ents.unwrap());
        }
        self.send(m);
    }

    // send_heartbeat sends an empty MsgAppend
    fn send_heartbeat(&mut self, to: u64, ctx: Option<Vec<u8>>) {
        // Attach the commit as min(to.matched, self.raft_log.committed).
        // When the leader sends out heartbeat message,
        // the receiver(follower) might not be matched with the leader
        // or it might not have all the committed entries.
        // The leader MUST NOT forward the follower's commit to
        // an unmatched index.
        let mut m = Message::new();
        m.set_to(to);
        m.set_msg_type(MessageType::MsgHeartbeat);
        let commit = cmp::min(self.prs[&to].matched, self.raft_log.committed);
        m.set_commit(commit);
        if let Some(context) = ctx {
            m.set_context(context);
        }
        self.send(m);
    }

    // bcast_append sends RPC, with entries to all peers that are not up-to-date
    // according to the progress recorded in r.prs.
    pub fn bcast_append(&mut self) {
        // TODO: avoid copy
        let ids: Vec<_> = self.prs.keys().cloned().collect();
        for id in ids {
            if id == self.id {
                continue;
            }
            self.send_append(id);
        }
    }

    // bcast_heartbeat sends RPC, without entries to all the peers.
    pub fn bcast_heartbeat(&mut self) {
        let ctx = self.read_only.last_pending_request_ctx();
        self.bcast_heartbeat_with_ctx(ctx)
    }

    pub fn bcast_heartbeat_with_ctx(&mut self, ctx: Option<Vec<u8>>) {
        // TODO: avoid copy
        let ids: Vec<_> = self.prs.keys().cloned().collect();
        for id in ids {
            if id == self.id {
                continue;
            }
            self.send_heartbeat(id, ctx.clone());
        }
    }

    // maybe_commit attempts to advance the commit index. Returns true if
    // the commit index changed (in which case the caller should call
    // r.bcast_append).
    pub fn maybe_commit(&mut self) -> bool {
        // TODO: optimize
        let mut mis = Vec::with_capacity(self.prs.len());
        for p in self.prs.values() {
            mis.push(p.matched);
        }
        // reverse sort
        mis.sort_by(|a, b| b.cmp(a));
        let mci = mis[self.quorum() - 1];
        let term = self.term;
        self.raft_log.maybe_commit(mci, term)
    }

    pub fn reset(&mut self, term: u64) {
        if self.term != term {
            self.term = term;
            self.vote = INVALID_ID;
        }
        self.leader_id = INVALID_ID;
        self.reset_randomized_election_timeout();
        self.election_elapsed = 0;
        self.heartbeat_elapsed = 0;

        self.abort_leader_transfer();

        self.votes = FlatMap::default();
        let (last_index, max_inflight) = (self.raft_log.last_index(), self.max_inflight);
        let self_id = self.id;
        for (id, p) in &mut self.prs {
            *p = new_progress(last_index + 1, max_inflight);
            if id == &self_id {
                p.matched = last_index;
            }
        }
        self.pending_conf = false;
        self.read_only = ReadOnly::new(self.read_only.option);
    }

    pub fn append_entry(&mut self, es: &mut [Entry]) {
        let li = self.raft_log.last_index();
        for (i, e) in es.iter_mut().enumerate() {
            e.set_term(self.term);
            e.set_index(li + 1 + i as u64);
        }
        self.raft_log.append(es);
        self.prs
            .get_mut(&self.id)
            .unwrap()
            .maybe_update(self.raft_log.last_index());
        // Regardless of maybe_commit's return, our caller will call bcastAppend.
        self.maybe_commit();
    }

    /// Returns true to indicate that there will probably be some readiness need to be handled.
    pub fn tick(&mut self) -> bool {
        match self.state {
            StateRole::Follower | StateRole::PreCandidate | StateRole::Candidate => {
                self.tick_election()
            }
            StateRole::Leader => self.tick_heartbeat(),
        }
    }

    // tick_election is run by followers and candidates after self.election_timeout.
    // TODO: revoke pub when there is a better way to test.
    // Returns true to indicate that there will probably be some readiness need to be handled.
    pub fn tick_election(&mut self) -> bool {
        self.election_elapsed += 1;
        if !self.pass_election_timeout() || !self.promotable() {
            return false;
        }

        self.election_elapsed = 0;
        let m = new_message(INVALID_ID, MessageType::MsgHup, Some(self.id));
        self.step(m).is_ok();
        true
    }

    // tick_heartbeat is run by leaders to send a MsgBeat after self.heartbeat_timeout.
    // Returns true to indicate that there will probably be some readiness need to be handled.
    fn tick_heartbeat(&mut self) -> bool {
        self.heartbeat_elapsed += 1;
        self.election_elapsed += 1;

        let mut has_ready = false;
        if self.election_elapsed >= self.election_timeout {
            self.election_elapsed = 0;
            if self.check_quorum {
                let m = new_message(INVALID_ID, MessageType::MsgCheckQuorum, Some(self.id));
                has_ready = true;
                self.step(m).is_ok();
            }
            if self.state == StateRole::Leader && self.lead_transferee.is_some() {
                self.abort_leader_transfer()
            }
        }

        if self.state != StateRole::Leader {
            return has_ready;
        }

        if self.heartbeat_elapsed >= self.heartbeat_timeout {
            self.heartbeat_elapsed = 0;
            has_ready = true;
            let m = new_message(INVALID_ID, MessageType::MsgBeat, Some(self.id));
            self.step(m).is_ok();
        }
        has_ready
    }

    pub fn become_follower(&mut self, term: u64, leader_id: u64) {
        self.reset(term);
        self.leader_id = leader_id;
        self.state = StateRole::Follower;
        info!("{} became follower at term {}", self.tag, self.term);
    }

    // TODO: revoke pub when there is a better way to test.
    pub fn become_candidate(&mut self) {
        assert_ne!(
            self.state,
            StateRole::Leader,
            "invalid transition [leader -> candidate]"
        );
        let term = self.term + 1;
        self.reset(term);
        let id = self.id;
        self.vote = id;
        self.state = StateRole::Candidate;
        info!("{} became candidate at term {}", self.tag, self.term);
    }

    pub fn become_pre_candidate(&mut self) {
        assert_ne!(
            self.state,
            StateRole::Leader,
            "invalid transition [leader -> pre-candidate]"
        );
        // Becoming a pre-candidate changes our state.
        // but doesn't change anything else. In particular it does not increase
        // self.term or change self.vote.
        if self.check_quorum {
            // If network partition happen, and leader is in minority partition,
            // it will step down, become follower without notifying others.
            self.leader_id = INVALID_ID;
        }
        self.votes = FlatMap::default();
        self.state = StateRole::PreCandidate;
        info!("{} became pre-candidate at term {}", self.tag, self.term);
    }

    // TODO: revoke pub when there is a better way to test.
    pub fn become_leader(&mut self) {
        assert_ne!(
            self.state,
            StateRole::Follower,
            "invalid transition [follower -> leader]"
        );
        let term = self.term;
        self.reset(term);
        self.leader_id = self.id;
        self.state = StateRole::Leader;
        let begin = self.raft_log.committed + 1;
        let ents = self.raft_log
            .entries(begin, raft_log::NO_LIMIT)
            .expect("unexpected error getting uncommitted entries");
        let nconf = self.num_pending_conf(&ents);
        if nconf > 1 {
            panic!("{} unexpected double uncommitted config entry", self.tag);
        }

        if nconf == 1 {
            self.pending_conf = true;
        }
        self.append_entry(&mut [Entry::new()]);
        info!("{} became leader at term {}", self.tag, self.term);
    }

    fn num_pending_conf(&self, ents: &[Entry]) -> usize {
        ents.into_iter()
            .filter(|e| e.get_entry_type() == EntryType::EntryConfChange)
            .count()
    }

    fn campaign(&mut self, campaign_type: &[u8]) {
        let (vote_msg, term) = if campaign_type == CAMPAIGN_PRE_ELECTION {
            self.become_pre_candidate();
            // Pre-vote RPCs are sent for next term before we've incremented self.term.
            (MessageType::MsgRequestPreVote, self.term + 1)
        } else {
            self.become_candidate();
            (MessageType::MsgRequestVote, self.term)
        };
        let id = self.id;
        if self.quorum() == self.poll(id, vote_resp_msg_type(vote_msg), true) {
            // We won the election after voting for ourselves (which must mean that
            // this is a single-node cluster). Advance to the next state.
            if campaign_type == CAMPAIGN_PRE_ELECTION {
                self.campaign(CAMPAIGN_ELECTION);
            } else {
                self.become_leader();
            }
            return;
        }
        let ids: Vec<_> = self.prs.keys().cloned().collect();
        for id in ids {
            if id == self.id {
                continue;
            }
            info!(
                "{} [logterm: {}, index: {}] sent {:?} request to {} at term {}",
                self.tag,
                self.raft_log.last_term(),
                self.raft_log.last_index(),
                vote_msg,
                id,
                self.term
            );
            let mut m = new_message(id, vote_msg, None);
            m.set_term(term);
            m.set_index(self.raft_log.last_index());
            m.set_log_term(self.raft_log.last_term());
            if campaign_type == CAMPAIGN_TRANSFER {
                m.set_context(campaign_type.to_vec());
            }
            self.send(m);
        }
    }

    fn poll(&mut self, id: u64, t: MessageType, v: bool) -> usize {
        if v {
            info!(
                "{} received {:?} from {} at term {}",
                self.tag,
                t,
                id,
                self.term
            )
        } else {
            info!(
                "{} received {:?} rejection from {} at term {}",
                self.tag,
                t,
                id,
                self.term
            )
        }
        self.votes.entry(id).or_insert(v);
        self.votes.values().filter(|x| **x).count()
    }

    pub fn step(&mut self, m: Message) -> Result<()> {
        // Handle the message term, which may result in our stepping down to a follower.

        if m.get_term() == 0 {
            // local message
        } else if m.get_term() > self.term {
            if m.get_msg_type() == MessageType::MsgRequestVote ||
                m.get_msg_type() == MessageType::MsgRequestPreVote
            {
                let force = m.get_context() == CAMPAIGN_TRANSFER;
                let in_lease = self.check_quorum && self.leader_id != INVALID_ID &&
                    self.election_elapsed < self.election_timeout;
                if !force && in_lease {
                    // if a server receives ReqeustVote request within the minimum election
                    // timeout of hearing from a current leader, it does not update its term
                    // or grant its vote
                    info!(
                        "{} [logterm: {}, index: {}, vote: {}] ignored {:?} vote from \
                         {} [logterm: {}, index: {}] at term {}: lease is not expired \
                         (remaining ticks: {})",
                        self.tag,
                        self.raft_log.last_term(),
                        self.raft_log.last_index(),
                        self.vote,
                        m.get_msg_type(),
                        m.get_from(),
                        m.get_log_term(),
                        m.get_index(),
                        self.term,
                        self.election_timeout - self.election_elapsed
                    );

                    return Ok(());
                }
            }

            if m.get_msg_type() == MessageType::MsgRequestPreVote ||
                (m.get_msg_type() == MessageType::MsgRequestPreVoteResponse && !m.get_reject())
            {
                // For a pre-vote request:
                // Never change our term in response to a pre-vote request.
                //
                // For a pre-vote response with pre-vote granted:
                // We send pre-vote requests with a term in our future. If the
                // pre-vote is granted, we will increment our term when we get a
                // quorum. If it is not, the term comes from the node that
                // rejected our vote so we should become a follower at the new
                // term.
            } else {
                info!(
                    "{} [term: {}] received a {:?} message with higher term from {} [term: {}]",
                    self.tag,
                    self.term,
                    m.get_msg_type(),
                    m.get_from(),
                    m.get_term()
                );
<<<<<<< HEAD
                // When we recv MsgApp, MsgHeartbeat, MsgSnap with higher term,
                // will set leader to m.From in stepFollower.
                // When we recv other messages with higher term (MsgAppResp, MsgVote,
                // MsgPreVoteResp), set leader to None, because we don't know if it's
                // leader or not.
                self.become_follower(m.get_term(), INVALID_ID);
=======
                if m.get_msg_type() == MessageType::MsgAppend ||
                    m.get_msg_type() == MessageType::MsgHeartbeat ||
                    m.get_msg_type() == MessageType::MsgSnapshot
                {
                    self.become_follower(m.get_term(), m.get_from());
                } else {
                    self.become_follower(m.get_term(), INVALID_ID);
                }
>>>>>>> a776308c
            }
        } else if m.get_term() < self.term {
            if (self.check_quorum || self.pre_vote) &&
                (m.get_msg_type() == MessageType::MsgHeartbeat ||
                    m.get_msg_type() == MessageType::MsgAppend)
            {
                // We have received messages from a leader at a lower term. It is possible
                // that these messages were simply delayed in the network, but this could
                // also mean that this node has advanced its term number during a network
                // partition, and it is now unable to either win an election or to rejoin
                // the majority on the old term. If checkQuorum is false, this will be
                // handled by incrementing term numbers in response to MsgVote with a higher
                // term, but if checkQuorum is true we may not advance the term on MsgVote and
                // must generate other messages to advance the term. The net result of these
                // two features is to minimize the disruption caused by nodes that have been
                // removed from the cluster's configuration: a removed node will send MsgVotes
                // which will be ignored, but it will not receive MsgApp or MsgHeartbeat, so it
                // will not create disruptive term increases
                // The above comments also true for Pre-Vote
                let to_send = new_message(m.get_from(), MessageType::MsgAppendResponse, None);
                self.send(to_send);
            } else if m.get_msg_type() == MessageType::MsgRequestPreVote {
                // Before Pre-Vote enable, there may have candidate with higher term,
                // but less log. After update to Pre-Vote, the cluster may deadlock if
                // we drop messages with a lower term.
                self.log_vote_reject(&m);
                let mut to_send =
                    new_message(m.get_from(), MessageType::MsgRequestPreVoteResponse, None);
                to_send.set_term(self.term);
                to_send.set_reject(true);
                self.send(to_send);
            } else {
                // ignore other cases
                info!(
                    "{} [term: {}] ignored a {:?} message with lower term from {} [term: {}]",
                    self.tag,
                    self.term,
                    m.get_msg_type(),
                    m.get_from(),
                    m.get_term()
                );
            }
            return Ok(());
        }

        if let Some(ref mut f) = self.before_step_state {
            if !f(&m) {
                // skip step**
                return Ok(());
            }
        }


        match m.get_msg_type() {
            MessageType::MsgHup => if self.state != StateRole::Leader {
                let ents = self.raft_log
                    .slice(
                        self.raft_log.applied + 1,
                        self.raft_log.committed + 1,
                        raft_log::NO_LIMIT,
                    )
                    .expect("unexpected error getting unapplied entries");
                let n = self.num_pending_conf(&ents);
                if n != 0 && self.raft_log.committed > self.raft_log.applied {
                    warn!(
                        "{} cannot campaign at term {} since there are still {} pending \
                         configuration changes to apply",
                        self.tag,
                        self.term,
                        n
                    );
                    return Ok(());
                }
                info!(
                    "{} is starting a new election at term {}",
                    self.tag,
                    self.term
                );
                if self.pre_vote {
                    self.campaign(CAMPAIGN_PRE_ELECTION);
                } else {
                    self.campaign(CAMPAIGN_ELECTION);
                }
            } else {
                debug!("{} ignoring MsgHup because already leader", self.tag);
            },
            MessageType::MsgRequestVote | MessageType::MsgRequestPreVote => {
                // The m.get_term() > self.term clause is for MsgRequestPreVote. For MsgRequestVote
                // m.get_term() should always equal self.term
                if (self.vote == INVALID_ID || m.get_term() > self.term ||
                    self.vote == m.get_from()) &&
                    self.raft_log.is_up_to_date(m.get_index(), m.get_log_term())
                {
                    self.log_vote_approve(&m);
                    // When responding to Msg{Pre,}Vote messages we include the term
                    // from the message, not the local term. To see why consider the
                    // case where a single node was previously partitioned away and
                    // it's local term is now of date. If we include the local term
                    // (recall that for pre-votes we don't update the local term), the
                    // (pre-)campaigning node on the other end will proceed to ignore
                    // the message (it ignores all out of date messages).
                    // The term in the original message and current local term are the
                    // same in the case of regular votes, but different for pre-votes.
                    let mut to_send =
                        new_message(m.get_from(), vote_resp_msg_type(m.get_msg_type()), None);
                    to_send.set_term(m.get_term());
                    to_send.set_reject(false);
                    self.send(to_send);
                    if m.get_msg_type() == MessageType::MsgRequestVote {
                        // Only record real votes.
                        self.election_elapsed = 0;
                        self.vote = m.get_from();
                    }
                } else {
                    self.log_vote_reject(&m);
                    let mut to_send =
                        new_message(m.get_from(), vote_resp_msg_type(m.get_msg_type()), None);
                    to_send.set_term(self.term);
                    to_send.set_reject(true);
                    self.send(to_send);
                }
            }
            _ => match self.state {
                StateRole::PreCandidate | StateRole::Candidate => self.step_candidate(m),
                StateRole::Follower => self.step_follower(m),
                StateRole::Leader => self.step_leader(m),
            },
        }

        Ok(())
    }

    fn log_vote_approve(&self, m: &Message) {
        info!(
            "{} [logterm: {}, index: {}, vote: {}] cast {:?} for {} [logterm: {}, index: {}] \
             at term {}",
            self.tag,
            self.raft_log.last_term(),
            self.raft_log.last_index(),
            self.vote,
            m.get_msg_type(),
            m.get_from(),
            m.get_log_term(),
            m.get_index(),
            self.term
        );
    }

    fn log_vote_reject(&self, m: &Message) {
        info!(
            "{} [logterm: {}, index: {}, vote: {}] rejected {:?} from {} [logterm: {}, index: \
             {}] at term {}",
            self.tag,
            self.raft_log.last_term(),
            self.raft_log.last_index(),
            self.vote,
            m.get_msg_type(),
            m.get_from(),
            m.get_log_term(),
            m.get_index(),
            self.term
        );
    }

    fn handle_append_response(
        &mut self,
        m: &Message,
        old_paused: &mut bool,
        send_append: &mut bool,
        maybe_commit: &mut bool,
    ) {
        self.prs.get_mut(&m.get_from()).unwrap().recent_active = true;
        if m.get_reject() {
            let pr = self.prs.get_mut(&m.get_from()).unwrap();
            debug!(
                "{} received msgAppend rejection(lastindex: {}) from {} for index {}",
                self.tag,
                m.get_reject_hint(),
                m.get_from(),
                m.get_index()
            );
            if pr.maybe_decr_to(m.get_index(), m.get_reject_hint()) {
                debug!(
                    "{} decreased progress of {} to [{:?}]",
                    self.tag,
                    m.get_from(),
                    pr
                );
                if pr.state == ProgressState::Replicate {
                    pr.become_probe();
                }
                *send_append = true;
            }
            return;
        }

        {
            let pr = self.prs.get_mut(&m.get_from()).unwrap();
            *old_paused = pr.is_paused();
            if !pr.maybe_update(m.get_index()) {
                return;
            }
        }

        // Transfer leadership is in progress.
        if let Some(lead_transferee) = self.lead_transferee {
            if m.get_from() == lead_transferee &&
                self.prs.get_mut(&m.get_from()).unwrap().matched == self.raft_log.last_index()
            {
                info!(
                    "{} sent MsgTimeoutNow to {} after received MsgAppResp",
                    self.tag,
                    m.get_from()
                );
                self.send_timeout_now(m.get_from());
            }
        }

        let pr = self.prs.get_mut(&m.get_from()).unwrap();
        match pr.state {
            ProgressState::Probe => pr.become_replicate(),
            ProgressState::Snapshot => {
                if !pr.maybe_snapshot_abort() {
                    return;
                }
                debug!(
                    "{} snapshot aborted, resumed sending replication messages to {} \
                     [{:?}]",
                    self.tag,
                    m.get_from(),
                    pr
                );
                pr.become_probe();
            }
            ProgressState::Replicate => pr.ins.free_to(m.get_index()),
        }
        *maybe_commit = true;
    }

    fn handle_transfer_leader(&mut self, m: &Message) {
        let lead_transferee = m.get_from();
        let last_lead_transferee = self.lead_transferee;
        if last_lead_transferee.is_some() {
            if last_lead_transferee.unwrap() == lead_transferee {
                info!(
                    "{} [term {}] transfer leadership to {} is in progress, ignores request \
                     to same node {}",
                    self.tag,
                    self.term,
                    lead_transferee,
                    lead_transferee
                );
                return;
            }
            self.abort_leader_transfer();
            info!(
                "{} [term {}] abort previous transferring leadership to {}",
                self.tag,
                self.term,
                last_lead_transferee.unwrap()
            );
        }
        if lead_transferee == self.id {
            debug!(
                "{} is already leader. Ignored transferring leadership to self",
                self.tag
            );
            return;
        }
        // Transfer leadership to third party.
        info!(
            "{} [term {}] starts to transfer leadership to {}",
            self.tag,
            self.term,
            lead_transferee
        );
        // Transfer leadership should be finished in one electionTimeout
        // so reset r.electionElapsed.
        self.election_elapsed = 0;
        self.lead_transferee = Some(lead_transferee);
        if self.prs[&m.get_from()].matched == self.raft_log.last_index() {
            self.send_timeout_now(lead_transferee);
            info!(
                "{} sends MsgTimeoutNow to {} immediately as {} already has up-to-date log",
                self.tag,
                lead_transferee,
                lead_transferee
            );
        } else {
            self.send_append(lead_transferee);
        }
    }

    fn handle_snapshot_status(&mut self, m: &Message) {
        let pr = self.prs.get_mut(&m.get_from()).unwrap();
        if m.get_reject() {
            pr.snapshot_failure();
            pr.become_probe();
            debug!(
                "{} snapshot failed, resumed sending replication messages to {} [{:?}]",
                self.tag,
                m.get_from(),
                pr
            );
        } else {
            pr.become_probe();
            debug!(
                "{} snapshot succeeded, resumed sending replication messages to {} [{:?}]",
                self.tag,
                m.get_from(),
                pr
            );
        }
        // If snapshot finish, wait for the msgAppResp from the remote node before sending
        // out the next msgAppend.
        // If snapshot failure, wait for a heartbeat interval before next try
        pr.pause();
    }

    /// check message's progress to decide which action should be taken.
    fn check_message_with_progress(
        &mut self,
        m: &mut Message,
        send_append: &mut bool,
        old_paused: &mut bool,
        maybe_commit: &mut bool,
        more_to_send: &mut Option<Message>,
    ) {
        if !self.prs.contains_key(&m.get_from()) {
            debug!("{} no progress available for {}", self.tag, m.get_from());
            return;
        }
        match m.get_msg_type() {
            MessageType::MsgAppendResponse => {
                self.handle_append_response(m, old_paused, send_append, maybe_commit);
            }
            MessageType::MsgHeartbeatResponse => {
                {
                    let pr = self.prs.get_mut(&m.get_from()).unwrap();
                    pr.recent_active = true;
                    pr.resume();

                    // free one slot for the full inflights window to allow progress.
                    if pr.state == ProgressState::Replicate && pr.ins.full() {
                        pr.ins.free_first_one();
                    }
                    if pr.matched < self.raft_log.last_index() {
                        *send_append = true;
                    }
                }

                if self.read_only.option != ReadOnlyOption::Safe || m.get_context().is_empty() {
                    return;
                }

                let ack_count = self.read_only.recv_ack(m);
                if ack_count < self.quorum() {
                    return;
                }

                let rss = self.read_only.advance(m);
                for rs in rss {
                    let mut req = rs.req;
                    if req.get_from() == INVALID_ID || req.get_from() == self.id {
                        // from local member
                        let rs = ReadState {
                            index: rs.index,
                            request_ctx: req.take_entries()[0].take_data(),
                        };
                        self.read_states.push(rs);
                    } else {
                        let mut to_send = Message::new();
                        to_send.set_to(req.get_from());
                        to_send.set_msg_type(MessageType::MsgReadIndexResp);
                        to_send.set_index(rs.index);
                        to_send.set_entries(req.take_entries());
                        *more_to_send = Some(to_send);
                    }
                }
            }
            MessageType::MsgSnapStatus => {
                if self.prs[&m.get_from()].state != ProgressState::Snapshot {
                    return;
                }
                self.handle_snapshot_status(m);
            }
            MessageType::MsgUnreachable => {
                let pr = self.prs.get_mut(&m.get_from()).unwrap();
                // During optimistic replication, if the remote becomes unreachable,
                // there is huge probability that a MsgAppend is lost.
                if pr.state == ProgressState::Replicate {
                    pr.become_probe();
                }
                debug!(
                    "{} failed to send message to {} because it is unreachable [{:?}]",
                    self.tag,
                    m.get_from(),
                    pr
                );
            }
            MessageType::MsgTransferLeader => {
                self.handle_transfer_leader(m);
            }
            _ => {}
        }
    }

    fn step_leader(&mut self, mut m: Message) {
        // These message types do not require any progress for m.From.
        match m.get_msg_type() {
            MessageType::MsgBeat => {
                self.bcast_heartbeat();
                return;
            }
            MessageType::MsgCheckQuorum => {
                if !self.check_quorum_active() {
                    warn!(
                        "{} stepped down to follower since quorum is not active",
                        self.tag
                    );
                    let term = self.term;
                    self.become_follower(term, INVALID_ID);
                }
                return;
            }
            MessageType::MsgPropose => {
                if m.get_entries().is_empty() {
                    panic!("{} stepped empty MsgProp", self.tag);
                }
                if !self.prs.contains_key(&self.id) {
                    // If we are not currently a member of the range (i.e. this node
                    // was removed from the configuration while serving as leader),
                    // drop any new proposals.
                    return;
                }
                if self.lead_transferee.is_some() {
                    debug!(
                        "{} [term {}] transfer leadership to {} is in progress; dropping \
                         proposal",
                        self.tag,
                        self.term,
                        self.lead_transferee.unwrap()
                    );
                    return;
                }

                for e in m.mut_entries().iter_mut() {
                    if e.get_entry_type() == EntryType::EntryConfChange {
                        if self.pending_conf {
                            info!(
                                "propose conf {:?} ignored since pending unapplied \
                                 configuration",
                                e
                            );
                            *e = Entry::new();
                            e.set_entry_type(EntryType::EntryNormal);
                        }
                        self.pending_conf = true;
                    }
                }
                self.append_entry(&mut m.mut_entries());
                self.bcast_append();
                return;
            }
            MessageType::MsgReadIndex => {
                if self.raft_log.term(self.raft_log.committed).unwrap_or(0) != self.term {
                    // Reject read only request when this leader has not committed any log entry
                    // it its term.
                    return;
                }

                if self.quorum() > 1 {
                    // thinking: use an interally defined context instead of the user given context.
                    // We can express this in terms of the term and index instead of
                    // a user-supplied value.
                    // This would allow multiple reads to piggyback on the same message.
                    match self.read_only.option {
                        ReadOnlyOption::Safe => {
                            let ctx = m.get_entries()[0].get_data().to_vec();
                            self.read_only.add_request(self.raft_log.committed, m);
                            self.bcast_heartbeat_with_ctx(Some(ctx));
                        }
                        ReadOnlyOption::LeaseBased => {
                            let mut read_index = INVALID_INDEX;
                            if self.check_quorum {
                                read_index = self.raft_log.committed
                            }
                            if m.get_from() == INVALID_ID || m.get_from() == self.id {
                                // from local member
                                let rs = ReadState {
                                    index: self.raft_log.committed,
                                    request_ctx: m.take_entries()[0].take_data(),
                                };
                                self.read_states.push(rs);
                            } else {
                                let mut to_send = Message::new();
                                to_send.set_to(m.get_from());
                                to_send.set_msg_type(MessageType::MsgReadIndexResp);
                                to_send.set_index(read_index);
                                to_send.set_entries(m.take_entries());
                                self.send(to_send);
                            }
                        }
                    }
                } else {
                    let rs = ReadState {
                        index: self.raft_log.committed,
                        request_ctx: m.take_entries()[0].take_data(),
                    };
                    self.read_states.push(rs);
                }
                return;
            }
            _ => {}
        }

        let mut send_append = false;
        let mut maybe_commit = false;
        let mut old_paused = false;
        let mut more_to_send = None;
        self.check_message_with_progress(
            &mut m,
            &mut send_append,
            &mut old_paused,
            &mut maybe_commit,
            &mut more_to_send,
        );
        if maybe_commit {
            if self.maybe_commit() {
                if self.should_bcast_commit() {
                    self.bcast_append();
                }
            } else if old_paused {
                // update() reset the wait state on this node. If we had delayed sending
                // an update before, send it now.
                send_append = true;
            }
        }

        if send_append {
            self.send_append(m.get_from());
        }
        if let Some(to_send) = more_to_send {
            self.send(to_send)
        }
    }

    // step_candidate is shared by state Candidate and PreCandidate; the difference is
    // whether they respond to MsgRequestVote or MsgRequestPreVote.
    fn step_candidate(&mut self, m: Message) {
        let term = self.term;
        match m.get_msg_type() {
            MessageType::MsgPropose => {
                info!("{} no leader at term {}; dropping proposal", self.tag, term);
                return;
            }
            MessageType::MsgAppend => {
                self.become_follower(term, m.get_from());
                self.handle_append_entries(m);
            }
            MessageType::MsgHeartbeat => {
                self.become_follower(term, m.get_from());
                self.handle_heartbeat(m);
            }
            MessageType::MsgSnapshot => {
                self.become_follower(term, m.get_from());
                self.handle_snapshot(m);
            }
            MessageType::MsgRequestPreVoteResponse | MessageType::MsgRequestVoteResponse => {
                // Only handle vote responses corresponding to our candidacy (while in
                // state Candidate, we may get stale MsgPreVoteResp messages in this term from
                // our pre-candidate state).
                if (self.state == StateRole::PreCandidate &&
                    m.get_msg_type() != MessageType::MsgRequestPreVoteResponse) ||
                    (self.state == StateRole::Candidate &&
                        m.get_msg_type() != MessageType::MsgRequestVoteResponse)
                {
                    return;
                }

                let gr = self.poll(m.get_from(), m.get_msg_type(), !m.get_reject());
                info!(
                    "{} [quorum:{}] has received {} {:?} votes and {} vote rejections",
                    self.tag,
                    self.quorum(),
                    gr,
                    m.get_msg_type(),
                    self.votes.len() - gr
                );
                if self.quorum() == gr {
                    if self.state == StateRole::PreCandidate {
                        self.campaign(CAMPAIGN_ELECTION);
                    } else {
                        self.become_leader();
                        self.bcast_append();
                    }
                } else if self.quorum() == self.votes.len() - gr {
                    self.become_follower(term, INVALID_ID);
                }
            }
            MessageType::MsgTimeoutNow => debug!(
                "{} [term {} state {:?}] ignored MsgTimeoutNow from {}",
                self.tag,
                self.term,
                self.state,
                m.get_from()
            ),
            _ => {}
        }
    }

    fn step_follower(&mut self, mut m: Message) {
        match m.get_msg_type() {
            MessageType::MsgPropose => {
                if self.leader_id == INVALID_ID {
                    info!(
                        "{} no leader at term {}; dropping proposal",
                        self.tag,
                        self.term
                    );
                    return;
                }
                m.set_to(self.leader_id);
                self.send(m);
            }
            MessageType::MsgAppend => {
                self.election_elapsed = 0;
                self.leader_id = m.get_from();
                self.handle_append_entries(m);
            }
            MessageType::MsgHeartbeat => {
                self.election_elapsed = 0;
                self.leader_id = m.get_from();
                self.handle_heartbeat(m);
            }
            MessageType::MsgSnapshot => {
                self.election_elapsed = 0;
                self.leader_id = m.get_from();
                self.handle_snapshot(m);
            }
            MessageType::MsgTransferLeader => {
                if self.leader_id == INVALID_ID {
                    info!(
                        "{} no leader at term {}; dropping leader transfer msg",
                        self.tag,
                        self.term
                    );
                    return;
                }
                m.set_to(self.leader_id);
                self.send(m);
            }
            MessageType::MsgTimeoutNow => {
                if self.promotable() {
                    info!(
                        "{} [term {}] received MsgTimeoutNow from {} and starts an election to \
                         get leadership.",
                        self.tag,
                        self.term,
                        m.get_from()
                    );
                    // Leadership trnasfers never use pre-vote even if self.pre_vote is true; we
                    // know we are not recovering from a partition so there is no need for the
                    // extra round trip.
                    self.campaign(CAMPAIGN_TRANSFER);
                } else {
                    info!(
                        "{} received MsgTimeoutNow from {} but is not promotable",
                        self.tag,
                        m.get_from()
                    );
                }
            }
            MessageType::MsgReadIndex => {
                if self.leader_id == INVALID_ID {
                    info!(
                        "{} no leader at term {}; dropping index reading msg",
                        self.tag,
                        self.term
                    );
                    return;
                }
                m.set_to(self.leader_id);
                self.send(m);
            }
            MessageType::MsgReadIndexResp => {
                if m.get_entries().len() != 1 {
                    error!(
                        "{} invalid format of MsgReadIndexResp from {}, entries count: {}",
                        self.tag,
                        m.get_from(),
                        m.get_entries().len()
                    );
                    return;
                }
                let rs = ReadState {
                    index: m.get_index(),
                    request_ctx: m.take_entries()[0].take_data(),
                };
                self.read_states.push(rs);
            }
            _ => {}
        }
    }

    // TODO: revoke pub when there is a better way to test.
    pub fn handle_append_entries(&mut self, m: Message) {
        if m.get_index() < self.raft_log.committed {
            let mut to_send = Message::new();
            to_send.set_to(m.get_from());
            to_send.set_msg_type(MessageType::MsgAppendResponse);
            to_send.set_index(self.raft_log.committed);
            self.send(to_send);
            return;
        }
        let mut to_send = Message::new();
        to_send.set_to(m.get_from());
        to_send.set_msg_type(MessageType::MsgAppendResponse);
        match self.raft_log.maybe_append(
            m.get_index(),
            m.get_log_term(),
            m.get_commit(),
            m.get_entries(),
        ) {
            Some(mlast_index) => {
                to_send.set_index(mlast_index);
                self.send(to_send);
            }
            None => {
                debug!(
                    "{} [logterm: {}, index: {}] rejected msgApp [logterm: {}, index: {}] \
                     from {}",
                    self.tag,
                    self.raft_log.term(m.get_index()).unwrap_or(0),
                    m.get_index(),
                    m.get_log_term(),
                    m.get_index(),
                    m.get_from()
                );
                to_send.set_index(m.get_index());
                to_send.set_reject(true);
                to_send.set_reject_hint(self.raft_log.last_index());
                self.send(to_send);
            }
        }
    }

    // TODO: revoke pub when there is a better way to test.
    pub fn handle_heartbeat(&mut self, mut m: Message) {
        self.raft_log.commit_to(m.get_commit());
        let mut to_send = Message::new();
        to_send.set_to(m.get_from());
        to_send.set_msg_type(MessageType::MsgHeartbeatResponse);
        to_send.set_context(m.take_context());
        self.send(to_send);
    }

    fn handle_snapshot(&mut self, mut m: Message) {
        let (sindex, sterm) = (
            m.get_snapshot().get_metadata().get_index(),
            m.get_snapshot().get_metadata().get_term(),
        );
        if self.restore(m.take_snapshot()) {
            info!(
                "{} [commit: {}] restored snapshot [index: {}, term: {}]",
                self.tag,
                self.raft_log.committed,
                sindex,
                sterm
            );
            let mut to_send = Message::new();
            to_send.set_to(m.get_from());
            to_send.set_msg_type(MessageType::MsgAppendResponse);
            to_send.set_index(self.raft_log.last_index());
            self.send(to_send);
        } else {
            info!(
                "{} [commit: {}] ignored snapshot [index: {}, term: {}]",
                self.tag,
                self.raft_log.committed,
                sindex,
                sterm
            );
            let mut to_send = Message::new();
            to_send.set_to(m.get_from());
            to_send.set_msg_type(MessageType::MsgAppendResponse);
            to_send.set_index(self.raft_log.committed);
            self.send(to_send);
        }
    }

    fn restore_raft(&mut self, snap: &Snapshot) -> Option<bool> {
        let meta = snap.get_metadata();
        if self.raft_log.match_term(meta.get_index(), meta.get_term()) {
            info!(
                "{} [commit: {}, lastindex: {}, lastterm: {}] fast-forwarded commit to \
                 snapshot [index: {}, term: {}]",
                self.tag,
                self.raft_log.committed,
                self.raft_log.last_index(),
                self.raft_log.last_term(),
                meta.get_index(),
                meta.get_term()
            );
            self.raft_log.commit_to(meta.get_index());
            return Some(false);
        }

        info!(
            "{} [commit: {}, lastindex: {}, lastterm: {}] starts to restore snapshot \
             [index: {}, term: {}]",
            self.tag,
            self.raft_log.committed,
            self.raft_log.last_index(),
            self.raft_log.last_term(),
            meta.get_index(),
            meta.get_term()
        );
        self.prs = FlatMap::with_capacity(meta.get_conf_state().get_nodes().len());
        for &n in meta.get_conf_state().get_nodes() {
            let next_idx = self.raft_log.last_index() + 1;
            let matched = if n == self.id { next_idx - 1 } else { 0 };
            self.set_progress(n, matched, next_idx);
            info!(
                "{} restored progress of {} [{:?}]",
                self.tag,
                n,
                self.prs[&n]
            );
        }
        None
    }

    // restore recovers the state machine from a snapshot. It restores the log and the
    // configuration of state machine.
    pub fn restore(&mut self, snap: Snapshot) -> bool {
        if snap.get_metadata().get_index() < self.raft_log.committed {
            return false;
        }
        if let Some(b) = self.restore_raft(&snap) {
            return b;
        }
        self.raft_log.restore(snap);
        true
    }

    pub fn should_bcast_commit(&self) -> bool {
        !self.skip_bcast_commit || self.pending_conf
    }

    // promotable indicates whether state machine can be promoted to leader,
    // which is true when its own id is in progress list.
    pub fn promotable(&self) -> bool {
        self.prs.contains_key(&self.id)
    }

    pub fn add_node(&mut self, id: u64) {
        self.pending_conf = false;
        if self.prs.contains_key(&id) {
            // Ignore any redundant addNode calls (which can happen because the
            // initial bootstrapping entries are applied twice).
            return;
        }
        let last_index = self.raft_log.last_index();
        self.set_progress(id, 0, last_index + 1);
    }

    pub fn remove_node(&mut self, id: u64) {
        self.del_progress(id);
        self.pending_conf = false;

        // do not try to commit or abort transferring if there is no nodes in the cluster.
        if self.prs.is_empty() {
            return;
        }

        // The quorum size is now smaller, so see if any pending entries can
        // be committed.
        if self.maybe_commit() {
            self.bcast_append();
        }
        // If the removed node is the lead_transferee, then abort the leadership transferring.
        if self.state == StateRole::Leader && self.lead_transferee == Some(id) {
            self.abort_leader_transfer()
        }
    }

    pub fn reset_pending_conf(&mut self) {
        self.pending_conf = false;
    }

    pub fn set_progress(&mut self, id: u64, matched: u64, next_idx: u64) {
        let mut p = new_progress(next_idx, self.max_inflight);
        p.matched = matched;
        self.prs.insert(id, p);
    }

    fn del_progress(&mut self, id: u64) {
        self.prs.remove(&id);
    }

    // TODO: revoke pub when there is a better way to test.
    pub fn load_state(&mut self, hs: HardState) {
        if hs.get_commit() < self.raft_log.committed ||
            hs.get_commit() > self.raft_log.last_index()
        {
            panic!(
                "{} hs.commit {} is out of range [{}, {}]",
                self.tag,
                hs.get_commit(),
                self.raft_log.committed,
                self.raft_log.last_index()
            )
        }
        self.raft_log.committed = hs.get_commit();
        self.term = hs.get_term();
        self.vote = hs.get_vote();
    }

    /// `pass_election_timeout` returns true iff `election_elapsed` is greater
    /// than or equal to the randomized election timeout in
    /// [`election_timeout`, 2 * `election_timeout` - 1].
    pub fn pass_election_timeout(&self) -> bool {
        self.election_elapsed >= self.randomized_election_timeout
    }

    pub fn reset_randomized_election_timeout(&mut self) {
        let prev_timeout = self.randomized_election_timeout;
        let timeout =
            self.election_timeout + rand::thread_rng().gen_range(0, self.election_timeout);
        debug!(
            "{} reset election timeout {} -> {} at {}",
            self.tag,
            prev_timeout,
            timeout,
            self.election_elapsed
        );
        self.randomized_election_timeout = timeout;
    }

    // check_quorum_active returns true if the quorum is active from
    // the view of the local raft state machine. Otherwise, it returns
    // false.
    // check_quorum_active also resets all recent_active to false.
    fn check_quorum_active(&mut self) -> bool {
        let mut act = 0;
        let self_id = self.id;
        for (id, p) in &mut self.prs {
            if id == &self_id {
                // self is always active
                act += 1;
                continue;
            }

            if p.recent_active {
                act += 1;
            }

            p.recent_active = false;
        }
        act >= self.quorum()
    }

    pub fn send_timeout_now(&mut self, to: u64) {
        let msg = new_message(to, MessageType::MsgTimeoutNow, None);
        self.send(msg);
    }

    pub fn abort_leader_transfer(&mut self) {
        self.lead_transferee = None;
    }
}<|MERGE_RESOLUTION|>--- conflicted
+++ resolved
@@ -918,14 +918,6 @@
                     m.get_from(),
                     m.get_term()
                 );
-<<<<<<< HEAD
-                // When we recv MsgApp, MsgHeartbeat, MsgSnap with higher term,
-                // will set leader to m.From in stepFollower.
-                // When we recv other messages with higher term (MsgAppResp, MsgVote,
-                // MsgPreVoteResp), set leader to None, because we don't know if it's
-                // leader or not.
-                self.become_follower(m.get_term(), INVALID_ID);
-=======
                 if m.get_msg_type() == MessageType::MsgAppend ||
                     m.get_msg_type() == MessageType::MsgHeartbeat ||
                     m.get_msg_type() == MessageType::MsgSnapshot
@@ -934,7 +926,6 @@
                 } else {
                     self.become_follower(m.get_term(), INVALID_ID);
                 }
->>>>>>> a776308c
             }
         } else if m.get_term() < self.term {
             if (self.check_quorum || self.pre_vote) &&
